--- conflicted
+++ resolved
@@ -12,54 +12,36 @@
 """This is the unit test for the lcel_logger"""
 from unittest import TestCase
 
-<<<<<<< HEAD
-from connectchain.lcel import Logger
+from connectchain.lcel import LCELLogger, PrintLogger
 from connectchain.prompts import ValidPromptTemplate
-
-
-class PrintLogger(Logger):
-    """Prints the payload to the console"""
-
-=======
-from connectchain.prompts import ValidPromptTemplate
-from connectchain.lcel import PrintLogger, LCELLogger
 
 
 class SelfLogger(LCELLogger):
     """Sets the target log as a SelfLogger attribute for testing"""
->>>>>>> d089192b
+
     def __init__(self):
         self.output = ""
 
     def log(self, payload):
         self.output = payload.text
 
+
 TEMPLATE = "Give me 10 different {animal_type} species."
 
 prompt = ValidPromptTemplate(input_variables=["animal_type"], template=TEMPLATE)
 
+
 class TestLogger(TestCase):
-<<<<<<< HEAD
-    """This is the unit test for the lcel_logger"""
-
-    def test_log(self):
-        """Test the log method"""
-        logger = PrintLogger()
-        chain = prompt | logger.log()
-        chain.invoke({"animal_type": "bird"})
-        self.assertEqual(logger.output, "Give me 10 different bird species.")
-=======
     """This is the unit test for the LCEL logger"""
 
     def test_lcellogger(self):
         logger = SelfLogger()
         chain = prompt | logger
-        chain.invoke({ "animal_type": "bird" })
+        chain.invoke({"animal_type": "bird"})
         self.assertEqual(logger.output, "Give me 10 different bird species.")
 
     def test_printlogger(self):
         logger = PrintLogger()
         chain = prompt | logger
-        out = chain.invoke({ "animal_type": "bird" })
-        self.assertEqual(out.text, "Give me 10 different bird species.")
->>>>>>> d089192b
+        out = chain.invoke({"animal_type": "bird"})
+        self.assertEqual(out.text, "Give me 10 different bird species.")