# Copyright 2023 American Express Travel Related Services Company, Inc.
#
# Licensed under the Apache License, Version 2.0 (the "License"); you may not use this file except
# in compliance with the License. You may obtain a copy of the License at
#
# http://www.apache.org/licenses/LICENSE-2.0
#
# Unless required by applicable law or agreed to in writing, software distributed under the License
# is distributed on an "AS IS" BASIS, WITHOUT WARRANTIES OR CONDITIONS OF ANY KIND, either express
# or implied. See the License for the specific language governing permissions and limitations under
# the License.
"""This module defines the interface for the logger component"""
import logging
from abc import ABC, abstractmethod
from typing import Any

from langchain.schema.runnable import RunnableLambda


class LCELLogger(ABC):
    """This is the class that defines the interface for the logger component"""

    @abstractmethod
<<<<<<< HEAD
    def print(self, payload: Any) -> None:
        """Send the payload to the desired component"""

    def log(self) -> RunnableLambda:
        """Return a lambda function that logs the payload"""

        def _log_helper(payload: Any) -> Any:
            self.print(payload)
=======
    def log(self, payload):
        """Send the payload to the desired component"""

    def _log(self):
        """Return a lambda function that logs the payload"""

        def _log_helper(payload: any):
            self.log(payload)
>>>>>>> d089192b
            return payload

        return RunnableLambda(_log_helper)

    def __call__(self, payload):
        return self._log()

class PrintLogger(LCELLogger):
    """This class displays the payload in the console"""
    def log(self, payload):
        print(payload)

# Example class to extend/implement for support of enterprise logging frameworks.
'''
class EnterpriseLogger(LCELLogger):
    """Enterprise LCEL Logger"""

    def __init__(self):
        # Pass enterprise log handler
        pass

    def log(self, payload):
        self.info(payload)

    def info(self, payload):
        logger = self._get_logger(logging.INFO)
        logger.info(payload)

    def warning(self, payload):
        logger = self._get_logger(logging.WARNING)
        logger.warning(payload)

    def error(self, payload):
        logger = self._get_logger(logging.ERROR)
        logger.error(payload)

    def critical(self, payload):
        logger = self._get_logger(logging.CRITICAL)
        logger.critical(payload)

    def _get_logger(self, level=logging.INFO) -> logging.Logger:
        logger = logging.getLogger(__name__)

        logger.setLevel(level)

        # logger.addHandler(...)
        logger.propagate = True
        return logger
'''<|MERGE_RESOLUTION|>--- conflicted
+++ resolved
@@ -21,36 +21,28 @@
     """This is the class that defines the interface for the logger component"""
 
     @abstractmethod
-<<<<<<< HEAD
-    def print(self, payload: Any) -> None:
+    def log(self, payload: Any) -> None:
         """Send the payload to the desired component"""
 
-    def log(self) -> RunnableLambda:
+    def _log(self) -> RunnableLambda:
         """Return a lambda function that logs the payload"""
 
         def _log_helper(payload: Any) -> Any:
-            self.print(payload)
-=======
-    def log(self, payload):
-        """Send the payload to the desired component"""
-
-    def _log(self):
-        """Return a lambda function that logs the payload"""
-
-        def _log_helper(payload: any):
             self.log(payload)
->>>>>>> d089192b
             return payload
 
         return RunnableLambda(_log_helper)
 
-    def __call__(self, payload):
+    def __call__(self, payload: Any) -> RunnableLambda:
         return self._log()
+
 
 class PrintLogger(LCELLogger):
     """This class displays the payload in the console"""
-    def log(self, payload):
+
+    def log(self, payload: Any) -> None:
         print(payload)
+
 
 # Example class to extend/implement for support of enterprise logging frameworks.
 '''
